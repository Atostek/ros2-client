use std::{
  collections::{BTreeMap, BTreeSet},
  error::Error,
  fmt,
  pin::Pin,
  sync::{
    atomic::{AtomicBool, Ordering},
    Arc, Mutex,
  },
};

use futures::{
<<<<<<< HEAD
  pin_mut, stream::FusedStream, task, task::Poll, Future, FutureExt, Stream, StreamExt, stream,
=======
  pin_mut, stream, stream::FusedStream, task, task::Poll, Future, FutureExt, Stream, StreamExt,
>>>>>>> 5f4eb069
};
use async_channel::Receiver;
#[allow(unused_imports)]
use log::{debug, error, info, trace, warn};
use serde::Serialize;
use rustdds::{
  dds::{CreateError, CreateResult},
  *,
};

use crate::{
  action::*,
  builtin_interfaces,
  context::{Context, DEFAULT_SUBSCRIPTION_QOS},
  entities_info::{NodeEntitiesInfo, ParticipantEntitiesInfo},
  gid::Gid,
  log as ros_log,
  log::Log,
  names::*,
  parameters::*,
  pubsub::{Publisher, Subscription},
  rcl_interfaces,
  ros_time::ROSTime,
  service::{Client, Server, Service, ServiceMapping},
};

type ParameterFunc = dyn Fn(&str, &ParameterValue) -> SetParametersResult + Send + Sync;
<<<<<<< HEAD

=======
>>>>>>> 5f4eb069
/// Configuration of [Node]
/// This is a builder-like struct.
///
/// The NodeOptions struct does not contain
/// node_name, context, or namespace, because
/// they ae always needed and have no reasonable default.
#[must_use]
pub struct NodeOptions {
  #[allow(dead_code)]
  cli_args: Vec<String>,
  #[allow(dead_code)]
  use_global_arguments: bool, // process-wide command line args
  enable_rosout: bool, // use rosout topic for logging?
  enable_rosout_reading: bool,
  start_parameter_services: bool,
  declared_parameters: Vec<Parameter>,
  allow_undeclared_parameters: bool,
  parameter_validator: Option<Box<ParameterFunc>>,
  parameter_set_action: Option<Box<ParameterFunc>>,
}

impl NodeOptions {
  /// Get a default NodeOptions
  pub fn new() -> NodeOptions {
    // These defaults are from rclpy reference
    // https://docs.ros2.org/latest/api/rclpy/api/node.html
    NodeOptions {
      cli_args: Vec::new(),
      use_global_arguments: true,
      enable_rosout: true,
      enable_rosout_reading: false,
      start_parameter_services: true,
      declared_parameters: Vec::new(),
      allow_undeclared_parameters: false,
      parameter_validator: None,
      parameter_set_action: None,
    }
  }
  pub fn enable_rosout(self, enable_rosout: bool) -> NodeOptions {
    NodeOptions {
      enable_rosout,
      ..self
    }
  }

  pub fn read_rosout(self, enable_rosout_reading: bool) -> NodeOptions {
    NodeOptions {
      enable_rosout_reading,
      ..self
    }
  }

  pub fn declare_parameter(mut self, name: &str, value: ParameterValue) -> NodeOptions {
    self.declared_parameters.push(Parameter {
      name: name.to_owned(),
      value,
    });
    // TODO: check for duplicate parameter names
    self
  }

  pub fn parameter_validator(mut self, validator: Box<ParameterFunc>) -> NodeOptions {
    self.parameter_validator = Some(validator);
    self
  }

  pub fn parameter_set_action(mut self, action: Box<ParameterFunc>) -> NodeOptions {
    self.parameter_set_action = Some(action);
    self
  }
}

impl Default for NodeOptions {
  fn default() -> Self {
    Self::new()
  }
}
// ----------------------------------------------------------------------------------------------------
// ----------------------------------------------------------------------------------------------------

/// DDS or ROS 2 Discovery events.
#[derive(Clone, Debug)]
pub enum NodeEvent {
  DDS(DomainParticipantStatusEvent),
  ROS(ParticipantEntitiesInfo),
}

struct ParameterServers {
  get_parameters_server: Server<rcl_interfaces::GetParametersService>,
  get_parameter_types_server: Server<rcl_interfaces::GetParameterTypesService>,
  list_parameters_server: Server<rcl_interfaces::ListParametersService>,
  set_parameters_server: Server<rcl_interfaces::SetParametersService>,
  set_parameters_atomically_server: Server<rcl_interfaces::SetParametersAtomicallyService>,
  describe_parameters_server: Server<rcl_interfaces::DescribeParametersService>,
}

// ----------------------------------------------------------------------------------------------------
// ----------------------------------------------------------------------------------------------------
/// Spinner implements Node's background event loop.
///
/// At the moment there are only Discovery (DDS and ROS 2 Graph) event
/// processing, but this would be extended to handle Parameters and other
/// possible background tasks also.
pub struct Spinner {
  ros_context: Context,
  stop_spin_receiver: async_channel::Receiver<()>,

  readers_to_remote_writers: Arc<Mutex<BTreeMap<GUID, BTreeSet<GUID>>>>,
  writers_to_remote_readers: Arc<Mutex<BTreeMap<GUID, BTreeSet<GUID>>>>,
  // Keep track of ros_discovery_info
  external_nodes: Arc<Mutex<BTreeMap<Gid, Vec<NodeEntitiesInfo>>>>,
  //suppress_node_info_updates: Arc<AtomicBool>, // temporarily suppress sending updates
  status_event_senders: Arc<Mutex<Vec<async_channel::Sender<NodeEvent>>>>,

  use_sim_time: Arc<AtomicBool>,
  sim_time: Arc<Mutex<ROSTime>>,
  clock_topic: Topic,
  allow_undeclared_parameters: bool,

  parameter_servers: Option<ParameterServers>,
  parameter_events_writer: Arc<Publisher<raw::ParameterEvent>>,
  parameters: Arc<Mutex<BTreeMap<String, ParameterValue>>>,
  parameter_validator: Option<Arc<Mutex<Box<ParameterFunc>>>>,
  parameter_set_action: Option<Arc<Mutex<Box<ParameterFunc>>>>,
  fully_qualified_node_name: String,
}

async fn next_if_some<S>(s: &mut Option<S>) -> S::Item
where
  S: Stream + Unpin + FusedStream,
{
  match s.as_mut() {
    Some(stream) => stream.select_next_some().await,
    None => std::future::pending().await,
  }
}

impl Spinner {
  pub async fn spin(self) -> CreateResult<()> {
    let dds_status_listener = self.ros_context.domain_participant().status_listener();
    let dds_status_stream = dds_status_listener.as_async_status_stream();
    pin_mut!(dds_status_stream);

    let ros_discovery_topic = self.ros_context.ros_discovery_topic();
    let ros_discovery_reader = self
      .ros_context
      .create_subscription::<ParticipantEntitiesInfo>(&ros_discovery_topic, None)?;
    let ros_discovery_stream = ros_discovery_reader.async_stream();
    pin_mut!(ros_discovery_stream);

    let ros_clock_reader = self
      .ros_context
      .create_subscription::<builtin_interfaces::Time>(&self.clock_topic, None)?;
    let ros_clock_stream = ros_clock_reader.async_stream();
    pin_mut!(ros_clock_stream);

    // These are Option< impl Stream<_>>
    let mut get_parameters_stream_opt = self
      .parameter_servers
      .as_ref()
      .map(|s| s.get_parameters_server.receive_request_stream());
    let mut get_parameter_types_stream_opt = self
      .parameter_servers
      .as_ref()
      .map(|s| s.get_parameter_types_server.receive_request_stream());
    let mut set_parameters_stream_opt = self
      .parameter_servers
      .as_ref()
      .map(|s| s.set_parameters_server.receive_request_stream());
    let mut set_parameters_atomically_stream_opt = self
      .parameter_servers
      .as_ref()
      .map(|s| s.set_parameters_atomically_server.receive_request_stream());
    let mut list_parameter_stream_opt = self
      .parameter_servers
      .as_ref()
      .map(|s| s.list_parameters_server.receive_request_stream());
    let mut describe_parameters_stream_opt = self
      .parameter_servers
      .as_ref()
      .map(|s| s.describe_parameters_server.receive_request_stream());

    loop {
      futures::select! {
        _ = self.stop_spin_receiver.recv().fuse() => {
          break;
        }

        clock_msg = ros_clock_stream.select_next_some() => {
          match clock_msg {
            Ok((time,_msg_info)) => {
              // Simulated time is updated internally unconditionally.
              // The logic in Node decides if it is used.
              *self.sim_time.lock().unwrap() = time.into();
            }
            Err(e) => warn!("Simulated clock receive error {e:?}")
          }
        }


        get_parameters_request = next_if_some(&mut get_parameters_stream_opt).fuse() => {
          match get_parameters_request {
            Ok( (req_id, req) ) => {
              info!("Get parameter request {req:?}");
              let values = {
                let param_db = self.parameters.lock().unwrap();
                req.names.iter()
                  .map(|name| param_db.get(name.as_str())
                    .unwrap_or(&ParameterValue::NotSet))
                  .cloned()
                  .map( raw::ParameterValue::from)
                  .collect()
              };
              info!("Get parameters response: {values:?}");

              // .unwrap() below should be safe, as we would not be here if the Server did not exist
              self.parameter_servers.as_ref().unwrap().get_parameters_server
                .async_send_response(req_id, rcl_interfaces::GetParametersResponse{ values })
                .await
                .unwrap_or_else(|e| warn!("GetParameter response error {e:?}"));
            }
            Err(e) => warn!("GetParameter request error {e:?}"),
          }
        }

        get_parameter_types_request = next_if_some(&mut get_parameter_types_stream_opt).fuse() => {
          match get_parameter_types_request {
            Ok( (req_id, req) ) => {
              warn!("Get parameter types request");
              let values = {
                let param_db = self.parameters.lock().unwrap();
                req.names.iter()
                  .map(|name| param_db.get(name.as_str())
                    .unwrap_or(&ParameterValue::NotSet))
                  .map(ParameterValue::to_parameter_type_raw)
                  .collect()
              };
              info!("Get parameter types response: {values:?}");
              // .unwrap() below should be safe, as we would not be here if the Server did not exist
              self.parameter_servers.as_ref().unwrap().get_parameter_types_server
                .async_send_response(req_id, rcl_interfaces::GetParameterTypesResponse{ values })
                .await
                .unwrap_or_else(|e| warn!("GetParameterTypes response error {e:?}"));
            }
            Err(e) => warn!("GetParameterTypes request error {e:?}"),
          }
        }

        set_parameters_request = next_if_some(&mut set_parameters_stream_opt).fuse() => {
          match set_parameters_request {
            Ok( (req_id, req) ) => {
              info!("Set parameter request {req:?}");
              let results =
                req.parameter.iter()
                  .cloned()
                  .map( Parameter::from ) // convert from "raw::Parameter"
                  .map( |Parameter{name, value}| self.set_parameter(&name,value))
                  .map(|r| r.into()) // to "raw" Result for serialization
                  .collect();
              info!("Set parameters response: {results:?}");
              // .unwrap() below should be safe, as we would not be here if the Server did not exist
              self.parameter_servers.as_ref().unwrap().set_parameters_server
                .async_send_response(req_id, rcl_interfaces::SetParametersResponse{ results })
                .await
                .unwrap_or_else(|e| warn!("SetParameters response error {e:?}"));
            }
            Err(e) => warn!("SetParameters request error {e:?}"),
          }
        }

        set_parameters_atomically_request = next_if_some(&mut set_parameters_atomically_stream_opt).fuse() => {
          match set_parameters_atomically_request {
            Ok( (req_id, req) ) => {
              warn!("Set parameters atomically request {req:?}");
              let results =
                req.parameter.iter()
                  .cloned()
                  .map( Parameter::from ) // convert from "raw::Parameter"
                  .map( |Parameter{ .. } |
                      // TODO: Implement atomic setting.
                      Err("Setting parameters atomically is not implemented.".to_owned())
                    )
                  .map(|r| r.into()) // to "raw" Result for serialization
                  .collect();
              warn!("Set parameters atomically response: {results:?}");
              // .unwrap() below should be safe, as we would not be here if the Server did not exist
              self.parameter_servers.as_ref().unwrap().set_parameters_atomically_server
                .async_send_response(req_id, rcl_interfaces::SetParametersAtomicallyResponse{ results })
                .await
                .unwrap_or_else(|e| warn!("SetParameters response error {e:?}"));
            }
            Err(e) => warn!("SetParametersAtomically request error {e:?}"),
          }
        }

        list_parameter_request = next_if_some(&mut list_parameter_stream_opt).fuse() => {
          match list_parameter_request {
            Ok( (req_id, req) ) => {
              info!("List parameters request");
              let prefixes = req.prefixes;
              // TODO: We only generate the "names" part of the ListParametersResponse
              // What should we put into `prefixes` ?
              let names = {
                let param_db = self.parameters.lock().unwrap();
                param_db.keys()
                  .filter_map(|name|
                    if prefixes.is_empty() ||
                      prefixes.iter().any(|prefix| name.starts_with(prefix))
                    {
                      Some(name.clone())
                    } else { None }
                  )
                  .collect()
              };
              let result = rcl_interfaces::ListParametersResult{ names, prefixes: vec![] };
              // .unwrap() below should be safe, as we would not be here if the Server did not exist
              info!("List parameters response: {result:?}");
              self.parameter_servers.as_ref().unwrap().list_parameters_server
                .async_send_response(req_id, rcl_interfaces::ListParametersResponse{ result })
                .await
                .unwrap_or_else(|e| warn!("ListParameter response error {e:?}"));
            }
            Err(e) => warn!("ListParameter request error {e:?}"),
          }
        }

        describe_parameters_request = next_if_some(&mut describe_parameters_stream_opt).fuse() => {
          match describe_parameters_request {
            Ok( (req_id, req) ) => {
              info!("Describe parameters request {req:?}");
              let values = {
                let parameters = self.parameters.lock().unwrap();
                req.names.iter()
                  .map( |name|
                    {
                      if let Some(value) = parameters.get(name) {
                        ParameterDescriptor::from_value(name, value)
                      } else {
                        ParameterDescriptor::unknown(name)
                      }
                    })
                  .map(|r| r.into()) // to "raw" Result for serialization
                  .collect()
              };
              info!("Describe parameters response: {values:?}");
              // .unwrap() below should be safe, as we would not be here if the Server did not exist
              self.parameter_servers.as_ref().unwrap().describe_parameters_server
                .async_send_response(req_id, rcl_interfaces::DescribeParametersResponse{ values })
                .await
                .unwrap_or_else(|e| warn!("DescribeParameters response error {e:?}"));
            }
            Err(e) => warn!("DescribeParameters request error {e:?}"),
          }
        }

        participant_info_update = ros_discovery_stream.select_next_some() => {
          //println!("{:?}", participant_info_update);
          match participant_info_update {
            Ok((part_update, _msg_info)) => {
              // insert to Node-local ros_discovery_info bookkeeping
              let mut info_map = self.external_nodes.lock().unwrap();
              info_map.insert( part_update.gid, part_update.node_entities_info_seq.clone());
              // also notify any status listeneners
              self.send_status_event( &NodeEvent::ROS(part_update) );
            }
            Err(e) => {
              warn!("ros_discovery_info error {e:?}");
            }
          }
        }

        dp_status_event = dds_status_stream.select_next_some() => {
          //println!("{:?}", dp_status_event );

          // update remote reader/writer databases
          match dp_status_event {
            DomainParticipantStatusEvent::RemoteReaderMatched { local_writer, remote_reader } => {
              self.writers_to_remote_readers.lock().unwrap()
                .entry(local_writer)
                .and_modify(|s| {s.insert(remote_reader);} )
                .or_insert(BTreeSet::from([remote_reader]));
            }
            DomainParticipantStatusEvent::RemoteWriterMatched { local_reader, remote_writer } => {
              self.readers_to_remote_writers.lock().unwrap()
                .entry(local_reader)
                .and_modify(|s| {s.insert(remote_writer);} )
                .or_insert(BTreeSet::from([remote_writer]));
            }
            DomainParticipantStatusEvent::ReaderLost {guid, ..} => {
              for ( _local, readers)
              in self.writers_to_remote_readers.lock().unwrap().iter_mut() {
                readers.remove(&guid);
              }
            }
            DomainParticipantStatusEvent::WriterLost {guid, ..} => {
              for ( _local, writers)
              in self.readers_to_remote_writers.lock().unwrap().iter_mut() {
                writers.remove(&guid);
              }
            }

            _ => {}
          }

          // also notify any status listeneners
          self.send_status_event( &NodeEvent::DDS(dp_status_event) );
        }
      }
    }
    info!("Spinner exiting .spin()");
    Ok(())
    //}
  } // fn

  fn send_status_event(&self, event: &NodeEvent) {
    let mut closed = Vec::new();
    let mut sender_array = self.status_event_senders.lock().unwrap();
    for (i, sender) in sender_array.iter().enumerate() {
      match sender.try_send(event.clone()) {
        Ok(()) => {
          // expected result
        }
        Err(async_channel::TrySendError::Closed(_)) => {
          // trace!("Closing {i}");
          closed.push(i) // mark for deletion
        }
        Err(e) => {
          debug!("send_status_event: Send error for {i}: {e:?}");
          // We do not do anything about the error. It may be that the receiver
          // is not interested and the channel is full.
        }
      }
    }

    // remove senders that reported they were closed
    for c in closed.iter().rev() {
      sender_array.swap_remove(*c);
    }
  }

  // Keep this function in sync with the same function in Node.
  fn validate_parameter_on_set(&self, name: &str, value: &ParameterValue) -> SetParametersResult {
    match name {
      // built-in parameter check
      "use_sim_time" => match value {
        ParameterValue::Boolean(_) => Ok(()),
        _ => Err("Parameter'use_sim_time' must be Boolean.".to_owned()),
      },
      // application-defined parameters
      _ => {
        match self.parameter_validator {
          Some(ref v) => v.lock().unwrap()(name, value), // ask the validator to judge
          None => Ok(()),                                // no validator defined, always accept
        }
      }
    }
  }

  // Keep this function in sync with the same function in Node.
  fn execute_parameter_set_actions(
    &self,
    name: &str,
    value: &ParameterValue,
  ) -> SetParametersResult {
    match name {
      "use_sim_time" => match value {
        ParameterValue::Boolean(s) => {
          self.use_sim_time.store(*s, Ordering::SeqCst);
          Ok(())
        }
        _ => Err("Parameter 'use_sim_time' must be Boolean.".to_owned()),
      },
      _ => {
        match self.parameter_set_action {
          Some(ref v) => v.lock().unwrap()(name, value), // execute custom action
          None => Ok(()),                                // no action defined, always accept
        }
      }
    }
  }

  /// Sets a parameter value. Parameter must be declared before setting.
  pub fn set_parameter(&self, name: &str, value: ParameterValue) -> Result<(), String> {
    let already_set = self.parameters.lock().unwrap().contains_key(name);
    if self.allow_undeclared_parameters || already_set {
      self.validate_parameter_on_set(name, &value)?;
      self.execute_parameter_set_actions(name, &value)?;

      // no errors, prepare for sending notificaiton
      let p = raw::Parameter {
        name: name.to_string(),
        value: value.clone().into(),
      };
      let (new_parameters, changed_parameters) = if already_set {
        (vec![], vec![p])
      } else {
        (vec![p], vec![])
      };

      // actually set the parameter
      self
        .parameters
        .lock()
        .unwrap()
        .insert(name.to_owned(), value);
      // and notify
      self
        .parameter_events_writer
        .publish(raw::ParameterEvent {
          timestamp: rustdds::Timestamp::now(), // differs from version in Node!!!
          node: self.fully_qualified_node_name.clone(),
          new_parameters,
          changed_parameters,
          deleted_parameters: vec![],
        })
        .unwrap_or_else(|e| warn!("undeclare_parameter: {e:?}"));
      Ok(())
    } else {
      Err("Setting undeclared parameter '".to_owned() + name + "' is not allowed.")
    }
  }
} // impl Spinner

// ----------------------------------------------------------------------------------------------------
// ----------------------------------------------------------------------------------------------------

/// What went wrong in `Node` creation
#[derive(Debug)]
pub enum NodeCreateError {
  DDS(CreateError),
  BadParameter(String),
}

impl From<CreateError> for NodeCreateError {
  fn from(c: CreateError) -> NodeCreateError {
    NodeCreateError::DDS(c)
  }
}

impl fmt::Display for NodeCreateError {
  fn fmt(&self, f: &mut fmt::Formatter) -> fmt::Result {
    match self {
      Self::DDS(create_error) => write!(f, "NodeCreateError::DDS : {create_error}"),
      Self::BadParameter(s) => write!(f, "NodeCreateError::BadParameter : {s}"),
    }
  }
}

impl Error for NodeCreateError {
  fn source(&self) -> Option<&(dyn Error + 'static)> {
    match self {
      Self::DDS(create_error) => Some(create_error),
      Self::BadParameter(_) => None,
    }
  }
}

/// Error when setting `Parameter`s
pub enum ParameterError {
  AlreadyDeclared,
  InvalidName,
}

// TODO: We should notify ROS discovery when readers or writers are removed, but
// now we do not do that.

/// Node in ROS2 network. Holds necessary readers and writers for rosout and
/// parameter events topics internally.
///
/// These are produced by a [`Context`].
pub struct Node {
  node_name: NodeName,
  options: NodeOptions,

  pub(crate) ros_context: Context,

  // sets of Readers and Writers belonging to ( = created via) this Node
  // These indicate what has been created locally.
  readers: BTreeSet<Gid>,
  writers: BTreeSet<Gid>,

  suppress_node_info_updates: Arc<AtomicBool>,
  // temporarily suppress sending updates
  // to prevent flood of messages. TODO: not shared: need not be atomic or Arc.

  // Keep track of who is matched via DDS Discovery
  // Map keys are lists of local Subscriptions and Publishers.
  // Map values are lists of matched Publishers / Subscriptions.
  readers_to_remote_writers: Arc<Mutex<BTreeMap<GUID, BTreeSet<GUID>>>>,
  writers_to_remote_readers: Arc<Mutex<BTreeMap<GUID, BTreeSet<GUID>>>>,

  // Keep track of ros_discovery_info
  external_nodes: Arc<Mutex<BTreeMap<Gid, Vec<NodeEntitiesInfo>>>>,
  stop_spin_sender: Option<async_channel::Sender<()>>,

  // Channels to report discovery events to
  status_event_senders: Arc<Mutex<Vec<async_channel::Sender<NodeEvent>>>>,

  // builtin writers and readers
  rosout_writer: Option<Publisher<Log>>,
  rosout_reader: Option<Subscription<Log>>,

  // Parameter events (rcl_interfaces)
  // Parameter Services are inside Spinner
  parameter_events_writer: Arc<Publisher<raw::ParameterEvent>>,

  // Parameter store
  parameters: Arc<Mutex<BTreeMap<String, ParameterValue>>>,
  // allow_undeclared_parameters: bool, // this is inside "options"
  parameter_validator: Option<Arc<Mutex<Box<ParameterFunc>>>>,
  parameter_set_action: Option<Arc<Mutex<Box<ParameterFunc>>>>,

  // simulated ROSTime
  use_sim_time: Arc<AtomicBool>,
  sim_time: Arc<Mutex<ROSTime>>,
}

impl Node {
  pub(crate) fn new(
    node_name: NodeName,
    mut options: NodeOptions,
    ros_context: Context,
  ) -> Result<Node, NodeCreateError> {
    let paramtopic = ros_context.get_parameter_events_topic();
    let rosout_topic = ros_context.get_rosout_topic();

    let enable_rosout = options.enable_rosout;
    let rosout_reader = options.enable_rosout_reading;

    let parameter_events_writer = ros_context.create_publisher(&paramtopic, None)?;

    // TODO: If there are duplicates, the later one will overwrite the earlier, but
    // there is no warning or error.
    options.declared_parameters.push(Parameter {
      name: "use_sim_time".to_string(),
      value: ParameterValue::Boolean(false),
    });
    let parameters = options
      .declared_parameters
      .iter()
      .cloned()
      .map(|Parameter { name, value }| (name, value))
      .collect::<BTreeMap<String, ParameterValue>>();

    let parameter_validator = options
      .parameter_validator
      .take()
      .map(|b| Arc::new(Mutex::new(b)));
    let parameter_set_action = options
      .parameter_set_action
      .take()
      .map(|b| Arc::new(Mutex::new(b)));

    let mut node = Node {
      node_name,
      options,
      ros_context,
      readers: BTreeSet::new(),
      writers: BTreeSet::new(),
      readers_to_remote_writers: Arc::new(Mutex::new(BTreeMap::new())),
      writers_to_remote_readers: Arc::new(Mutex::new(BTreeMap::new())),
      external_nodes: Arc::new(Mutex::new(BTreeMap::new())),
      suppress_node_info_updates: Arc::new(AtomicBool::new(false)),
      stop_spin_sender: None,
      status_event_senders: Arc::new(Mutex::new(Vec::new())),
      rosout_writer: None, // Set below
      rosout_reader: None,
      parameter_events_writer: Arc::new(parameter_events_writer),
      parameters: Arc::new(Mutex::new(parameters)),
      parameter_validator,
      parameter_set_action,
      use_sim_time: Arc::new(AtomicBool::new(false)),
      sim_time: Arc::new(Mutex::new(ROSTime::ZERO)),
    };

    node.suppress_node_info_updates(true);

    node.rosout_writer = if enable_rosout {
      Some(
        // topic already has QoS defined
        node.create_publisher(&rosout_topic, None)?,
      )
    } else {
      None
    };
    node.rosout_reader = if rosout_reader {
      Some(node.create_subscription(&rosout_topic, None)?)
    } else {
      None
    };

    // returns `Err` if some parameter does not validate.
    node
      .parameters
      .lock()
      .unwrap()
      .iter()
      .try_for_each(|(name, value)| {
        node.validate_parameter_on_set(name, value)?;
        node.execute_parameter_set_actions(name, value)?;
        Ok(())
      })
      .map_err(NodeCreateError::BadParameter)?;

    node.suppress_node_info_updates(false);

    Ok(node)
  }

  /// Return the ROSTime
  ///
  /// It is either the system clock time
  pub fn time_now(&self) -> ROSTime {
    if self.use_sim_time.load(Ordering::SeqCst) {
      *self.sim_time.lock().unwrap()
    } else {
      ROSTime::now()
    }
  }

  pub fn time_now_not_simulated(&self) -> ROSTime {
    ROSTime::now()
  }

  /// Create a Spinner object to execute Node backround tasks.
  ///
  /// An async task should then be created to run the `.spin()` function of
  /// `Spinner`.
  ///
  /// E.g. `executor.spawn(node.spinner().spin())`
  ///
  /// The `.spin()` task runs until `Node` is dropped.
  pub fn spinner(&mut self) -> CreateResult<Spinner> {
    if self.stop_spin_sender.is_some() {
      panic!("Attempted to crate a second spinner.");
    }
    let (stop_spin_sender, stop_spin_receiver) = async_channel::bounded(1);
    self.stop_spin_sender = Some(stop_spin_sender);

    //TODO: Check QoS policies against ROS 2 specs or some refernce.
    let service_qos = QosPolicyBuilder::new()
      .reliability(policy::Reliability::Reliable {
        max_blocking_time: Duration::from_millis(100),
      })
      .history(policy::History::KeepLast { depth: 1 })
      .build();

    let node_name = self.node_name.fully_qualified_name();

    self.suppress_node_info_updates(true);

    let parameter_servers = if self.options.start_parameter_services {
      let service_mapping = ServiceMapping::Enhanced; //TODO: parameterize
      let get_parameters_server = self.create_server(
        service_mapping,
        &Name::new(&node_name, "get_parameters").unwrap(),
        &ServiceTypeName::new("rcl_interfaces", "GetParameters"),
        service_qos.clone(),
        service_qos.clone(),
      )?;
      let get_parameter_types_server = self.create_server(
        service_mapping,
        &Name::new(&node_name, "get_parameter_types").unwrap(),
        &ServiceTypeName::new("rcl_interfaces", "GetParameterTypes"),
        service_qos.clone(),
        service_qos.clone(),
      )?;
      let set_parameters_server = self.create_server(
        service_mapping,
        &Name::new(&node_name, "set_parameters").unwrap(),
        &ServiceTypeName::new("rcl_interfaces", "SetParameters"),
        service_qos.clone(),
        service_qos.clone(),
      )?;
      let set_parameters_atomically_server = self.create_server(
        service_mapping,
        &Name::new(&node_name, "set_parameters_atomically").unwrap(),
        &ServiceTypeName::new("rcl_interfaces", "SetParametersAtomically"),
        service_qos.clone(),
        service_qos.clone(),
      )?;
      let list_parameters_server = self.create_server(
        service_mapping,
        &Name::new(&node_name, "list_parameters").unwrap(),
        &ServiceTypeName::new("rcl_interfaces", "ListParameters"),
        service_qos.clone(),
        service_qos.clone(),
      )?;
      let describe_parameters_server = self.create_server(
        service_mapping,
        &Name::new(&node_name, "describe_parameters").unwrap(),
        &ServiceTypeName::new("rcl_interfaces", "DescribeParameters"),
        service_qos.clone(),
        service_qos.clone(),
      )?;

      Some(ParameterServers {
        get_parameters_server,
        get_parameter_types_server,
        list_parameters_server,
        set_parameters_server,
        set_parameters_atomically_server,
        describe_parameters_server,
      })
    } else {
      None // No parameter services
    };

    let clock_topic = self.create_topic(
      &Name::new("/", "clock").unwrap(),
      MessageTypeName::new("builtin_interfaces", "Time"),
      &DEFAULT_SUBSCRIPTION_QOS,
    )?;

    self.suppress_node_info_updates(false);

    Ok(Spinner {
      ros_context: self.ros_context.clone(),
      stop_spin_receiver,
      readers_to_remote_writers: Arc::clone(&self.readers_to_remote_writers),
      writers_to_remote_readers: Arc::clone(&self.writers_to_remote_readers),
      external_nodes: Arc::clone(&self.external_nodes),
      status_event_senders: Arc::clone(&self.status_event_senders),
      use_sim_time: Arc::clone(&self.use_sim_time),
      sim_time: Arc::clone(&self.sim_time),
      clock_topic,
      parameter_servers,
      parameter_events_writer: Arc::clone(&self.parameter_events_writer),
      parameters: Arc::clone(&self.parameters),
      allow_undeclared_parameters: self.options.allow_undeclared_parameters,
      parameter_validator: self.parameter_validator.as_ref().map(Arc::clone),
      parameter_set_action: self.parameter_set_action.as_ref().map(Arc::clone),
      fully_qualified_node_name: self.fully_qualified_name(),
    })
  }

  /// A heuristic to detect if a spinner has been created.
  /// But this does still not guarantee that it is running, i.e.
  /// an async excutor is runnning spinner.spin(), but this is the best we can
  /// do.
  pub fn have_spinner(&self) -> bool {
    self.stop_spin_sender.is_some()
  }

  // Generates ROS2 node info from added readers and writers.
  fn generate_node_info(&self) -> NodeEntitiesInfo {
    let mut node_info = NodeEntitiesInfo::new(self.node_name.clone());

    node_info.add_writer(Gid::from(self.parameter_events_writer.guid()));
    if let Some(row) = &self.rosout_writer {
      node_info.add_writer(Gid::from(row.guid()));
    }

    for reader in &self.readers {
      node_info.add_reader(*reader);
    }

    for writer in &self.writers {
      node_info.add_writer(*writer);
    }

    node_info
  }

  fn suppress_node_info_updates(&mut self, suppress: bool) {
    self
      .suppress_node_info_updates
      .store(suppress, Ordering::SeqCst);

    // Send updates when suppression ends
    if !suppress {
      self.ros_context.update_node(self.generate_node_info());
    }
  }

  fn add_reader(&mut self, reader: Gid) {
    self.readers.insert(reader);
    if !self.suppress_node_info_updates.load(Ordering::SeqCst) {
      self.ros_context.update_node(self.generate_node_info());
    }
  }

  fn add_writer(&mut self, writer: Gid) {
    self.writers.insert(writer);
    if !self.suppress_node_info_updates.load(Ordering::SeqCst) {
      self.ros_context.update_node(self.generate_node_info());
    }
  }

  pub fn base_name(&self) -> &str {
    self.node_name.base_name()
  }

  pub fn namespace(&self) -> &str {
    self.node_name.namespace()
  }

  pub fn fully_qualified_name(&self) -> String {
    self.node_name.fully_qualified_name()
  }

  pub fn options(&self) -> &NodeOptions {
    &self.options
  }

  pub fn domain_id(&self) -> u16 {
    self.ros_context.domain_id()
  }

  // ///////////////////////////////////////////////
  // Parameters

  pub fn undeclare_parameter(&self, name: &str) {
    let prev_value = self.parameters.lock().unwrap().remove(name);

    if let Some(deleted_param) = prev_value {
      // a parameter was actually undeclared. Let others know.
      self
        .parameter_events_writer
        .publish(raw::ParameterEvent {
          timestamp: self.time_now().into(),
          node: self.fully_qualified_name(),
          new_parameters: vec![],
          changed_parameters: vec![],
          deleted_parameters: vec![raw::Parameter {
            name: name.to_string(),
            value: deleted_param.into(),
          }],
        })
        .unwrap_or_else(|e| warn!("undeclare_parameter: {e:?}"));
    }
  }

  /// Does the parameter exist?
  pub fn has_parameter(&self, name: &str) -> bool {
    self.parameters.lock().unwrap().contains_key(name)
  }

  /// Sets a parameter value. Parameter must be declared before setting.
  //
  // TODO: This code is duplicated in Spinner. Not good.
  // Find a way to de-duplicate.
  // Same for validate_parameter_on_set and execute_parameter_set_actions.
  // TODO: This does not account for built-in parameters e.g. "use_sim_time".
  // It thinks they are new on first set.
  // TODO: Setting Parameter to type NotSet counts as parameter deletion. Maybe
  // that needs special handling? At least for notifications.
  pub fn set_parameter(&self, name: &str, value: ParameterValue) -> Result<(), String> {
    let already_set = self.parameters.lock().unwrap().contains_key(name);
    if self.options.allow_undeclared_parameters || already_set {
      self.validate_parameter_on_set(name, &value)?;
      self.execute_parameter_set_actions(name, &value)?;

      // no errors, prepare for sending notificaiton
      let p = raw::Parameter {
        name: name.to_string(),
        value: value.clone().into(),
      };
      let (new_parameters, changed_parameters) = if already_set {
        (vec![], vec![p])
      } else {
        (vec![p], vec![])
      };

      // actually set the parameter
      self
        .parameters
        .lock()
        .unwrap()
        .insert(name.to_owned(), value);
      // and notify
      self
        .parameter_events_writer
        .publish(raw::ParameterEvent {
          timestamp: self.time_now().into(),
          node: self.fully_qualified_name(),
          new_parameters,
          changed_parameters,
          deleted_parameters: vec![],
        })
        .unwrap_or_else(|e| warn!("undeclare_parameter: {e:?}"));
      Ok(())
    } else {
      Err("Setting undeclared parameter '".to_owned() + name + "' is not allowed.")
    }
  }

  pub fn allow_undeclared_parameters(&self) -> bool {
    self.options.allow_undeclared_parameters
  }

  /// Gets the value of a parameter, or None is there is no such Parameter.
  pub fn get_parameter(&self, name: &str) -> Option<ParameterValue> {
    self
      .parameters
      .lock()
      .unwrap()
      .get(name)
      .map(|p| p.to_owned())
  }

  pub fn list_parameters(&self) -> Vec<String> {
    self
      .parameters
      .lock()
      .unwrap()
      .keys()
      .map(move |k| k.to_owned())
      .collect::<Vec<_>>()
  }

  // Keep this function in sync with the same function in Spinner.
  // TODO: This should refuse to change parameter type, unless
  // there is a ParamaterDescription defined and it allows
  // changing type.
  // TODO: Setting Parameter to type NotSet counts as parameter deletion. Maybe
  // that needs special handling?
  fn validate_parameter_on_set(&self, name: &str, value: &ParameterValue) -> SetParametersResult {
    match name {
      // built-in parameter check
      "use_sim_time" => match value {
        ParameterValue::Boolean(_) => Ok(()),
        _ => Err("Parameter'use_sim_time' must be Boolean.".to_owned()),
      },
      // application-defined parameters
      _ => {
        match self.parameter_validator {
          Some(ref v) => v.lock().unwrap()(name, value), // ask the validator to judge
          None => Ok(()),                                // no validator defined, always accept
        }
      }
    }
  }

  // Keep this function in sync with the same function in Spinner.
  fn execute_parameter_set_actions(
    &self,
    name: &str,
    value: &ParameterValue,
  ) -> SetParametersResult {
    match name {
      "use_sim_time" => match value {
        ParameterValue::Boolean(s) => {
          self.use_sim_time.store(*s, Ordering::SeqCst);
          Ok(())
        }
        _ => Err("Parameter 'use_sim_time' must be Boolean.".to_owned()),
      },
      _ => {
        match self.parameter_set_action {
          Some(ref v) => v.lock().unwrap()(name, value), // execute custom action
          None => Ok(()),                                // no action defined, always accept
        }
      }
    }
  }

  // ///////////////////////////////////////////////////

  /// Get an async Receiver for discovery events.
  ///
  /// There must be an async task executing `spin` to get any data.
  /// This function may panic if there is no Spinner running.
  pub fn status_receiver(&self) -> Receiver<NodeEvent> {
    if self.have_spinner() {
      let (status_event_sender, status_event_receiver) = async_channel::bounded(8);
      self
        .status_event_senders
        .lock()
        .unwrap()
        .push(status_event_sender);
      status_event_receiver
    } else {
      panic!("status_receiver() cannot set up a receiver, because no Spinner is running.")
    }
  }

  // reader waits for at least one writer to be present
  pub(crate) fn wait_for_writer(&self, reader: GUID) -> impl Future<Output = ()> {
    // TODO: This may contain some synchrnoization hazard
    let status_receiver = self.status_receiver();

    let already_present = self
      .readers_to_remote_writers
      .lock()
      .unwrap()
      .get(&reader)
      .map(|writers| !writers.is_empty()) // there is someone matched
      .unwrap_or(false); // we do not even know the reader

    if already_present {
      WriterWait::Ready
    } else {
      WriterWait::Wait {
        this_reader: reader,
        status_event_stream: Box::pin(status_receiver),
      }
    }
  }

  pub(crate) fn wait_for_reader(&self, writer: GUID) -> impl Future<Output = ()> {
    // TODO: This may contain some synchrnoization hazard.
    let status_receiver = self.status_receiver();

    let already_present = self
      .writers_to_remote_readers
      .lock()
      .unwrap()
      .get(&writer)
      .map(|readers| !readers.is_empty()) // there is someone matched
      .unwrap_or(false); // we do not even know who is asking

    // TODO: Is is possible to miss reader events if they appear after the check
    // above, but do not somehow end up in the status_receiver stream?

    if already_present {
      info!("wait_for_reader: Already have matched a reader.");
      ReaderWait::Ready
    } else {
      ReaderWait::Wait {
        this_writer: writer,
        status_event_stream: Box::pin(status_receiver),
      }
    }
  }

  pub(crate) fn get_publisher_count(&self, subscription_guid: GUID) -> usize {
    self
      .readers_to_remote_writers
      .lock()
      .unwrap()
      .get(&subscription_guid)
      .map(BTreeSet::len)
      .unwrap_or_else(|| {
        error!("get_publisher_count: Subscriber {subscription_guid:?} not known to node.");
        0
      })
  }

  pub(crate) fn get_subscription_count(&self, publisher_guid: GUID) -> usize {
    self
      .writers_to_remote_readers
      .lock()
      .unwrap()
      .get(&publisher_guid)
      .map(BTreeSet::len)
      .unwrap_or_else(|| {
        error!("get_subscription_count: Publisher {publisher_guid:?} not known to node.");
        0
      })
  }

  /// Borrow the Subscription to our ROSOut Reader.
  ///
  /// Availability depends on Node configuration.
  pub fn rosout_subscription(&self) -> Option<&Subscription<Log>> {
    self.rosout_reader.as_ref()
  }

  #[allow(clippy::too_many_arguments)]
  pub fn rosout_raw(
    &self,
    timestamp: Timestamp,
    level: crate::ros2::LogLevel,
    log_name: &str,
    log_msg: &str,
    source_file: &str,
    source_function: &str,
    source_line: u32,
  ) {
    match &self.rosout_writer {
      None => debug!("Rosout not enabled. msg: {log_msg}"),
      Some(writer) => {
        writer
          .publish(ros_log::Log {
            timestamp,
            level: level as u8,
            name: log_name.to_string(),
            msg: log_msg.to_string(),
            file: source_file.to_string(),
            function: source_function.to_string(),
            line: source_line,
          })
          .unwrap_or_else(|e| debug!("Rosout publish failed: {e:?}"));
      }
    };

    let tracing_msg = format!("[rosout] ({log_name}) {log_msg}");

    // make a span to filter out all the other stuff this lib puts out
    let span = tracing::span!(tracing::Level::ERROR, "rosout_raw");
    let _guard = span.enter();

    match level {
      ros_log::LogLevel::Fatal | ros_log::LogLevel::Error => tracing::error!("{tracing_msg}"),
      ros_log::LogLevel::Warn => tracing::warn!("{tracing_msg}"),
      ros_log::LogLevel::Info => tracing::info!("{tracing_msg}"),
      ros_log::LogLevel::Debug => tracing::debug!("{tracing_msg}"),
    };
  }

  /// Creates ROS2 topic and handles necessary conversions from DDS to ROS2
  ///
  /// # Arguments
  ///
  /// * `domain_participant` -
  ///   [DomainParticipant](../dds/struct.DomainParticipant.html)
  /// * `name` - Name of the topic
  /// * `type_name` - What type the topic holds in string form
  /// * `qos` - Quality of Service parameters for the topic (not restricted only
  ///   to ROS2)
  ///
  ///  
  ///   [summary of all rules for topic and service names in ROS 2](https://design.ros2.org/articles/topic_and_service_names.html)
  ///   (as of Dec 2020)
  ///
  /// * must not be empty
  /// * may contain alphanumeric characters ([0-9|a-z|A-Z]), underscores (_), or
  ///   forward slashes (/)
  /// * may use balanced curly braces ({}) for substitutions
  /// * may start with a tilde (~), the private namespace substitution character
  /// * must not start with a numeric character ([0-9])
  /// * must not end with a forward slash (/)
  /// * must not contain any number of repeated forward slashes (/)
  /// * must not contain any number of repeated underscores (_)
  /// * must separate a tilde (~) from the rest of the name with a forward slash
  ///   (/), i.e. ~/foo not ~foo
  /// * must have balanced curly braces ({}) when used, i.e. {sub}/foo but not
  ///   {sub/foo nor /foo}
  pub fn create_topic(
    &self,
    topic_name: &Name,
    type_name: MessageTypeName,
    qos: &QosPolicies,
  ) -> CreateResult<Topic> {
    let dds_name = topic_name.to_dds_name("rt", &self.node_name, "");
    self.ros_context.create_topic(dds_name, type_name, qos)
  }

  /// Creates ROS2 Subscriber
  ///
  /// # Arguments
  ///
  /// * `topic` - Reference to topic created with `create_ros_topic`.
  /// * `qos` - Should take [QOS](../dds/qos/struct.QosPolicies.html) and use if
  ///   it's compatible with topics QOS. `None` indicates the use of Topics QOS.
  pub fn create_subscription<D: 'static>(
    &mut self,
    topic: &Topic,
    qos: Option<QosPolicies>,
  ) -> CreateResult<Subscription<D>> {
    let sub = self.ros_context.create_subscription(topic, qos)?;
    self.add_reader(sub.guid().into());
    Ok(sub)
  }

  /// Creates ROS2 Publisher
  ///
  /// # Arguments
  ///
  /// * `topic` - Reference to topic created with `create_ros_topic`.
  /// * `qos` - Should take [QOS](../dds/qos/struct.QosPolicies.html) and use it
  ///   if it's compatible with topics QOS. `None` indicates the use of Topics
  ///   QOS.
  pub fn create_publisher<D: Serialize>(
    &mut self,
    topic: &Topic,
    qos: Option<QosPolicies>,
  ) -> CreateResult<Publisher<D>> {
    let p = self.ros_context.create_publisher(topic, qos)?;
    self.add_writer(p.guid().into());
    Ok(p)
  }

  pub(crate) fn create_simpledatareader<D, DA>(
    &mut self,
    topic: &Topic,
    qos: Option<QosPolicies>,
  ) -> CreateResult<no_key::SimpleDataReader<D, DA>>
  where
    D: 'static,
    DA: rustdds::no_key::DeserializerAdapter<D> + 'static,
  {
    let r = self.ros_context.create_simpledatareader(topic, qos)?;
    self.add_reader(r.guid().into());
    Ok(r)
  }

  pub(crate) fn create_datawriter<D, SA>(
    &mut self,
    topic: &Topic,
    qos: Option<QosPolicies>,
  ) -> CreateResult<no_key::DataWriter<D, SA>>
  where
    SA: rustdds::no_key::SerializerAdapter<D>,
  {
    let w = self.ros_context.create_datawriter(topic, qos)?;
    self.add_writer(w.guid().into());
    Ok(w)
  }

  /// Creates ROS2 Service Client
  ///
  /// # Arguments
  ///
  /// * `service_mapping` - ServiceMapping to be used
  /// * `service_name` -
  /// * `qos`-
  pub fn create_client<S>(
    &mut self,
    service_mapping: ServiceMapping,
    service_name: &Name,
    service_type_name: &ServiceTypeName,
    request_qos: QosPolicies,
    response_qos: QosPolicies,
  ) -> CreateResult<Client<S>>
  where
    S: Service + 'static,
    S::Request: Clone,
  {
    // Add rq/ and rr/ prefixes as documented in
    // https://design.ros2.org/articles/topic_and_service_names.html
    // Where are the suffixes documented?
    // And why "Reply" and not "Response" ?

    let rq_topic = self.ros_context.domain_participant().create_topic(
      service_name.to_dds_name("rq", &self.node_name, "Request"),
      //rq_name,
      service_type_name.dds_request_type(),
      &request_qos,
      TopicKind::NoKey,
    )?;
    let rs_topic = self.ros_context.domain_participant().create_topic(
      service_name.to_dds_name("rr", &self.node_name, "Reply"),
      //rs_name,
      service_type_name.dds_response_type(),
      &response_qos,
      TopicKind::NoKey,
    )?;

    let c = Client::<S>::new(
      service_mapping,
      self,
      &rq_topic,
      &rs_topic,
      Some(request_qos),
      Some(response_qos),
    )?;

    Ok(c)
  }

  /// Creates ROS2 Service Server
  ///
  /// # Arguments
  ///
  /// * `service_mapping` - ServiceMapping to be used. See
  ///   [`Self.create_client`].
  /// * `service_name` -
  /// * `qos`-
  pub fn create_server<S>(
    &mut self,
    service_mapping: ServiceMapping,
    service_name: &Name,
    service_type_name: &ServiceTypeName,
    request_qos: QosPolicies,
    response_qos: QosPolicies,
  ) -> CreateResult<Server<S>>
  where
    S: Service + 'static,
    S::Request: Clone,
  {
    // let rq_name = Self::check_name_and_add_prefix("rq/",
    // &(service_name.to_owned() + "Request"))?; let rs_name =
    // Self::check_name_and_add_prefix("rr/", &(service_name.to_owned() +
    // "Reply"))?;

    let rq_topic = self.ros_context.domain_participant().create_topic(
      //rq_name,
      service_name.to_dds_name("rq", &self.node_name, "Request"),
      service_type_name.dds_request_type(),
      &request_qos,
      TopicKind::NoKey,
    )?;
    let rs_topic = self.ros_context.domain_participant().create_topic(
      service_name.to_dds_name("rr", &self.node_name, "Reply"),
      service_type_name.dds_response_type(),
      &response_qos,
      TopicKind::NoKey,
    )?;

    let s = Server::<S>::new(
      service_mapping,
      self,
      &rq_topic,
      &rs_topic,
      Some(request_qos),
      Some(response_qos),
    )?;

    Ok(s)
  }

  pub fn create_action_client<A>(
    &mut self,
    service_mapping: ServiceMapping,
    action_name: &Name,
    action_type_name: &ActionTypeName,
    action_qos: ActionClientQosPolicies,
  ) -> CreateResult<ActionClient<A>>
  where
    A: ActionTypes + 'static,
  {
    // action name is e.g. "/turtle1/rotate_absolute"
    // action type name is e.g. "turtlesim/action/RotateAbsolute"
    let services_base_name = action_name.push("_action");

    //let goal_service_name = action_name.to_owned() + "/_action/send_goal";
    let goal_service_type = action_type_name.dds_action_service("_SendGoal");
    let my_goal_client = self.create_client(
      service_mapping,
      //&goal_service_name,
      &services_base_name.push("send_goal"),
      &goal_service_type,
      action_qos.goal_service.clone(),
      action_qos.goal_service,
    )?;

    //let cancel_service_name = action_name.to_owned() + "/_action/cancel_goal";
    let cancel_goal_type = ServiceTypeName::new("action_msgs", "CancelGoal");
    let my_cancel_client = self.create_client(
      service_mapping,
      //&cancel_service_name,
      &services_base_name.push("cancel_goal"),
      &cancel_goal_type,
      action_qos.cancel_service.clone(),
      action_qos.cancel_service,
    )?;

    //let result_service_name = action_name.to_owned() + "/_action/get_result";
    let result_service_type = action_type_name.dds_action_service("_GetResult");
    let my_result_client = self.create_client(
      service_mapping,
      //&result_service_name,
      &services_base_name.push("get_result"),
      &result_service_type,
      action_qos.result_service.clone(),
      action_qos.result_service,
    )?;

    let action_topic_namespace = action_name.push("_action");

    let feedback_topic_type = action_type_name.dds_action_topic("_FeedbackMessage");
    let feedback_topic = self.create_topic(
      &action_topic_namespace.push("feedback"),
      feedback_topic_type,
      &action_qos.feedback_subscription,
    )?;
    let my_feedback_subscription =
      self.create_subscription(&feedback_topic, Some(action_qos.feedback_subscription))?;

    //let status_topic_type = ;
    let status_topic = self.create_topic(
      &action_topic_namespace.push("status"),
      MessageTypeName::new("action_msgs", "GoalStatusArray"),
      &action_qos.status_subscription,
    )?;
    let my_status_subscription =
      self.create_subscription(&status_topic, Some(action_qos.status_subscription))?;

    Ok(ActionClient {
      my_goal_client,
      my_cancel_client,
      my_result_client,
      my_feedback_subscription,
      my_status_subscription,
      my_action_name: action_name.clone(),
    })
  }

  pub fn create_action_server<A>(
    &mut self,
    service_mapping: ServiceMapping,
    action_name: &Name,
    action_type_name: &ActionTypeName,
    action_qos: ActionServerQosPolicies,
  ) -> CreateResult<ActionServer<A>>
  where
    A: ActionTypes + 'static,
  {
    let services_base_name = action_name.push("_action");

    //let goal_service_name = action_name.to_owned() + "/_action/send_goal";
    let goal_service_type = action_type_name.dds_action_service("_SendGoal");
    let my_goal_server = self.create_server(
      service_mapping,
      //&goal_service_name,
      &services_base_name.push("send_goal"),
      &goal_service_type,
      action_qos.goal_service.clone(),
      action_qos.goal_service,
    )?;

    //let cancel_service_name = action_name.to_owned() + "/_action/cancel_goal";
    let cancel_service_type = ServiceTypeName::new("action_msgs", "CancelGoal");
    let my_cancel_server = self.create_server(
      service_mapping,
      //&cancel_service_name,
      &services_base_name.push("cancel_goal"),
      &cancel_service_type,
      action_qos.cancel_service.clone(),
      action_qos.cancel_service,
    )?;

    //let result_service_name = action_name.to_owned() + "/_action/get_result";
    let result_service_type = action_type_name.dds_action_service("_GetResult");
    let my_result_server = self.create_server(
      service_mapping,
      //&result_service_name,
      &services_base_name.push("get_result"),
      &result_service_type,
      action_qos.result_service.clone(),
      action_qos.result_service,
    )?;

    let action_topic_namespace = action_name.push("_action");

    let feedback_topic_type = action_type_name.dds_action_topic("_FeedbackMessage");
    let feedback_topic = self.create_topic(
      &action_topic_namespace.push("feedback"),
      feedback_topic_type,
      &action_qos.feedback_publisher,
    )?;
    let my_feedback_publisher =
      self.create_publisher(&feedback_topic, Some(action_qos.feedback_publisher))?;

    let status_topic_type = MessageTypeName::new("action_msgs", "GoalStatusArray");
    let status_topic = self.create_topic(
      &action_topic_namespace.push("status"),
      status_topic_type,
      &action_qos.status_publisher,
    )?;
    let my_status_publisher =
      self.create_publisher(&status_topic, Some(action_qos.status_publisher))?;

    Ok(ActionServer {
      my_goal_server,
      my_cancel_server,
      my_result_server,
      my_feedback_publisher,
      my_status_publisher,
      my_action_name: action_name.clone(),
    })
  }
} // impl Node

impl Drop for Node {
  fn drop(&mut self) {
    if let Some(ref stop_spin_sender) = self.stop_spin_sender {
      stop_spin_sender
        .try_send(())
        .unwrap_or_else(|e| error!("Cannot notify spin task to stop: {e:?}"));
    }

    self
      .ros_context
      .remove_node(self.fully_qualified_name().as_str());
  }
}

/// Macro for writing to [rosout](https://wiki.ros.org/rosout) topic.
///
/// # Example
///
/// ```
/// # use ros2_client::*;
/// #
/// # let context = Context::new().unwrap();
/// # let mut node = context
/// #     .new_node(
/// #       NodeName::new("/", "some_node").unwrap(),
/// #       NodeOptions::new().enable_rosout(true),
/// #     )
/// #     .unwrap();
/// let kind = "silly";
///
/// rosout!(node, ros2::LogLevel::Info, "A {} event was seen.", kind);
/// ```
#[macro_export]
macro_rules! rosout {
    // rosout!(node, Level::Info, "a {} event", event.kind);

    ($node:expr, $lvl:expr, $($arg:tt)+) => (
        $node.rosout_raw(
            $crate::ros2::Timestamp::now(),
            $lvl,
            $node.base_name(),
            &std::format!($($arg)+), // msg
            std::file!(),
            "<unknown_func>", // is there a macro to get current function name? (Which may be undefined)
            std::line!(),
        );
    );
}

/// Future type for waiting Readers to appear over ROS2 Topic.
///
/// Produced by `node.wait_for_reader(writer_guid)`
//
// This is implemented as a separate struct instead of just async function in
// Node so that it does not borrow the node and thus can be Send.
//use pin_project::pin_project;
pub enum ReaderWait<'a> {
  // We need to wait for an event that is for us
  Wait {
    this_writer: GUID, // Writer who is waiting for Readers to appear
    status_event_stream: stream::BoxStream<'a, NodeEvent>,
  },
  // No need to wait, can resolve immediately.
  Ready,
}

impl Future for ReaderWait<'_> {
  type Output = ();

  fn poll(mut self: Pin<&mut Self>, cx: &mut task::Context<'_>) -> Poll<Self::Output> {
    match *self {
      ReaderWait::Ready => Poll::Ready(()),

      ReaderWait::Wait {
        this_writer,
        ref mut status_event_stream,
      } => {
        debug!("wait_for_reader: Waiting for a reader.");
        loop {
          match status_event_stream.poll_next_unpin(cx) {
            // Check if we have RemoteReaderMatched event and it is for this_writer
            Poll::Ready(Some(NodeEvent::DDS(
              DomainParticipantStatusEvent::RemoteReaderMatched {
                local_writer,
                remote_reader,
              },
            )))
              if local_writer == this_writer =>
            {
              debug!("wait_for_reader: Matched remote reader {remote_reader:?}.");
              return Poll::Ready(());
            }

            Poll::Ready(_) => {
              // Received something else, such as other event or error
              debug!("wait_for_reader: other event. Continue polling.");
              // So we do nothing but go to the next iteration.
            }

            Poll::Pending => return Poll::Pending,
          }
        }
      }
    }
  }
}

/// Future type for waiting Writers to appear over ROS2 Topic.
///
/// Produced by `node.wait_for_writer(writer_guid)`
//
// This is implemented as a separate struct instead of just async function in
// Node so that it does not borrow the node and thus can be Send.
pub enum WriterWait<'a> {
  // We need to wait for an event that is for us
  Wait {
    this_reader: GUID,
    status_event_stream: stream::BoxStream<'a, NodeEvent>,
  },
  // No need to wait, can resolve immediately.
  Ready,
}

impl Future for WriterWait<'_> {
  type Output = ();

  fn poll(mut self: Pin<&mut Self>, cx: &mut task::Context<'_>) -> Poll<Self::Output> {
    match *self {
      WriterWait::Ready => Poll::Ready(()),

      WriterWait::Wait {
        this_reader,
        ref mut status_event_stream,
      } => {
        debug!("wait_for_writer: Waiting for a writer.");
        loop {
          // We loop to pump events out of the stream until we get the desired event
          // or "Pending". If we stop at the first event, then there is no waker
          // installed and we are stuck.
          match status_event_stream.poll_next_unpin(cx) {
            // Check if we have RemoteWriterMatched event and it is for this_writer
            Poll::Ready(Some(NodeEvent::DDS(
              DomainParticipantStatusEvent::RemoteWriterMatched {
                local_reader,
                remote_writer,
              },
            )))
              if local_reader == this_reader =>
            {
              debug!("wait_for_writer: Matched remote writer {remote_writer:?}.");
              return Poll::Ready(());
            }

            Poll::Ready(_) => {
              // Received something else, such as other event or error
              trace!("=== other writer. Continue polling.");
              // No return, go to next iteration.
            }

            Poll::Pending => return Poll::Pending,
          }
        }
      }
    }
  }
}

#[cfg(test)]
mod tests {
  use crate::Context;
<<<<<<< HEAD

=======
>>>>>>> 5f4eb069
  use super::{Node, NodeName, NodeOptions};

  #[test]
  fn node_is_sync() {
    let node = Node::new(
      NodeName::new("/", "base_name").unwrap(),
      NodeOptions::new(),
      Context::new().unwrap(),
    )
    .unwrap();

    fn requires_send_sync<T: Send + Sync>(_t: T) {}
    requires_send_sync(node);
  }
}<|MERGE_RESOLUTION|>--- conflicted
+++ resolved
@@ -10,11 +10,7 @@
 };
 
 use futures::{
-<<<<<<< HEAD
-  pin_mut, stream::FusedStream, task, task::Poll, Future, FutureExt, Stream, StreamExt, stream,
-=======
   pin_mut, stream, stream::FusedStream, task, task::Poll, Future, FutureExt, Stream, StreamExt,
->>>>>>> 5f4eb069
 };
 use async_channel::Receiver;
 #[allow(unused_imports)]
@@ -42,10 +38,6 @@
 };
 
 type ParameterFunc = dyn Fn(&str, &ParameterValue) -> SetParametersResult + Send + Sync;
-<<<<<<< HEAD
-
-=======
->>>>>>> 5f4eb069
 /// Configuration of [Node]
 /// This is a builder-like struct.
 ///
@@ -1772,10 +1764,6 @@
 #[cfg(test)]
 mod tests {
   use crate::Context;
-<<<<<<< HEAD
-
-=======
->>>>>>> 5f4eb069
   use super::{Node, NodeName, NodeOptions};
 
   #[test]
@@ -1790,4 +1778,24 @@
     fn requires_send_sync<T: Send + Sync>(_t: T) {}
     requires_send_sync(node);
   }
+}
+
+#[cfg(test)]
+mod tests {
+  use crate::Context;
+
+  use super::{Node, NodeName, NodeOptions};
+
+  #[test]
+  fn node_is_sync() {
+    let node = Node::new(
+      NodeName::new("/", "base_name").unwrap(),
+      NodeOptions::new(),
+      Context::new().unwrap(),
+    )
+    .unwrap();
+
+    fn requires_send_sync<T: Send + Sync>(_t: T) {}
+    requires_send_sync(node);
+  }
 }